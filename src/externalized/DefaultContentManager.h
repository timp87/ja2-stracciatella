--- conflicted
+++ resolved
@@ -142,20 +142,12 @@
 
 	virtual const ST::string* getNewString(size_t stringId) const override;
 
-<<<<<<< HEAD
-	virtual const std::vector<const BloodCatPlacementsModel*>& getBloodCatPlacements() const;
-	virtual const std::vector<const BloodCatSpawnsModel*>& getBloodCatSpawns() const;
-	virtual const BloodCatSpawnsModel* getBloodCatSpawnsOfSector(uint8_t sectorId) const;
-	virtual const TownModel* getTown(int8_t townId) const;
-	virtual const std::map<int8_t, const TownModel*>& getTowns() const;
-	virtual const MovementCostsModel* getMovementCosts() const;
-=======
 	virtual const std::vector<const BloodCatPlacementsModel*>& getBloodCatPlacements() const override;
 	virtual const std::vector<const BloodCatSpawnsModel*>& getBloodCatSpawns() const override;
 	virtual const BloodCatSpawnsModel* getBloodCatSpawnsOfSector(uint8_t sectorId) const override;
 	virtual const TownModel* getTown(int8_t townId) const  override;
 	virtual const std::map<int8_t, const TownModel*>& getTowns() const override;
->>>>>>> b22697bf
+	virtual const MovementCostsModel* getMovementCosts() const override;
 
 protected:
 	std::string m_dataDir;
